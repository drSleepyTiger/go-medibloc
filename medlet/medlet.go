--- conflicted
+++ resolved
@@ -16,15 +16,6 @@
 package medlet
 
 import (
-	goNet "net"
-	"net/http"
-<<<<<<< HEAD
-	_ "net/http/pprof"	// To use pprof
-=======
-	_ "net/http/pprof" // add pprof
->>>>>>> 5e0ba7cf
-	"time"
-
 	"github.com/medibloc/go-medibloc/consensus/dpos"
 	"github.com/medibloc/go-medibloc/core"
 	"github.com/medibloc/go-medibloc/core/pb"
