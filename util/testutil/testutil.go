--- conflicted
+++ resolved
@@ -45,11 +45,7 @@
 	PrivKey signature.PrivateKey
 }
 
-<<<<<<< HEAD
-// NewAddrKeyPairPrivKey creates a pair from private key.
-=======
 // NewAddrKeyPairFromPrivKey creates a pair from private key.
->>>>>>> 5e0ba7cf
 func NewAddrKeyPairFromPrivKey(t *testing.T, privKey signature.PrivateKey) *AddrKeyPair {
 	addr, err := common.PublicKeyToAddress(privKey.PublicKey())
 	require.NoError(t, err)
