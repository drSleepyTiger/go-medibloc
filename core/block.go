--- conflicted
+++ resolved
@@ -2,7 +2,6 @@
 
 import (
 	"time"
-
 	"fmt"
 
 	"github.com/gogo/protobuf/proto"
@@ -12,11 +11,8 @@
 	"github.com/medibloc/go-medibloc/crypto/signature/algorithm"
 	"github.com/medibloc/go-medibloc/storage"
 	"github.com/medibloc/go-medibloc/util/byteutils"
-<<<<<<< HEAD
 	"github.com/medibloc/go-medibloc/util/logging"
 	"github.com/sirupsen/logrus"
-=======
->>>>>>> 6ea93f52
 	"golang.org/x/crypto/sha3"
 )
 
@@ -579,7 +575,6 @@
 	if err := proto.Unmarshal(bytes, pb); err != nil {
 		return nil, err
 	}
-	//logging.Console().Debug("PB:", pb)
 	bd := new(BlockData)
 	if err := bd.FromProto(pb); err != nil {
 		return nil, err
