// Copyright (C) 2018  MediBloc
//
// This program is free software: you can redistribute it and/or modify
// it under the terms of the GNU General Public License as published by
// the Free Software Foundation, either version 3 of the License, or
// (at your option) any later version.
//
// This program is distributed in the hope that it will be useful,
// but WITHOUT ANY WARRANTY; without even the implied warranty of
// MERCHANTABILITY or FITNESS FOR A PARTICULAR PURPOSE.  See the
// GNU General Public License for more details.
//
// You should have received a copy of the GNU General Public License
// along with this program.  If not, see <https://www.gnu.org/licenses/>

package rpc

import (
	"encoding/json"
	"regexp"

	"strconv"

	"github.com/gogo/protobuf/proto"
	"github.com/medibloc/go-medibloc/common"
	"github.com/medibloc/go-medibloc/common/trie"
	"github.com/medibloc/go-medibloc/core"
	"github.com/medibloc/go-medibloc/core/pb"
	"github.com/medibloc/go-medibloc/rpc/pb"
	"github.com/medibloc/go-medibloc/util"
	"github.com/medibloc/go-medibloc/util/byteutils"
	"golang.org/x/net/context"
	"google.golang.org/grpc/codes"
	"google.golang.org/grpc/status"
)

func coreAcc2rpcAcc(acc core.Account) (*rpcpb.GetAccountStateResponse, error) {
	return &rpcpb.GetAccountStateResponse{
		Address:       byteutils.Bytes2Hex(acc.Address()),
		Balance:       acc.Balance().String(),
		CertsIssued:   nil, // TODO @ggomma
		CertsReceived: nil, // TODO @ggomma
		Nonce:         acc.Nonce(),
		Records:       nil, // TODO @ggomma
		Vesting:       acc.Vesting().String(),
		Voted:         byteutils.Bytes2Hex(acc.Voted()),
	}, nil
}

func corePbTx2rpcPbTx(pbTx *corepb.Transaction, executed bool) (*rpcpb.TransactionResponse, error) {
	value, err := util.NewUint128FromFixedSizeByteSlice(pbTx.Value)
	if err != nil {
		return nil, err
	}
	return &rpcpb.TransactionResponse{
		Hash:      byteutils.Bytes2Hex(pbTx.Hash),
		From:      byteutils.Bytes2Hex(pbTx.From),
		To:        byteutils.Bytes2Hex(pbTx.To),
		Value:     value.String(),
		Timestamp: pbTx.Timestamp,
		Data: &rpcpb.TransactionData{
			Type:    pbTx.Data.Type,
			Payload: string(pbTx.Data.Payload),
		},
		Nonce:     pbTx.Nonce,
		ChainId:   pbTx.ChainId,
		Alg:       pbTx.Alg,
		Sign:      byteutils.Bytes2Hex(pbTx.Sign),
		PayerSign: byteutils.Bytes2Hex(pbTx.PayerSign),
		Executed:  executed,
	}, nil
}

func corePbBlock2rpcPbBlock(pbBlock *corepb.Block) (*rpcpb.BlockResponse, error) {
	var rpcPbTxs []*rpcpb.TransactionResponse
	for _, pbTx := range pbBlock.GetTransactions() {
		rpcPbTx, err := corePbTx2rpcPbTx(pbTx, true)
		if err != nil {
			return nil, err
		}
		rpcPbTxs = append(rpcPbTxs, rpcPbTx)
	}

	return &rpcpb.BlockResponse{
		Hash:          byteutils.Bytes2Hex(pbBlock.Header.Hash),
		ParentHash:    byteutils.Bytes2Hex(pbBlock.Header.ParentHash),
		Coinbase:      byteutils.Bytes2Hex(pbBlock.Header.Coinbase),
		Timestamp:     pbBlock.Header.Timestamp,
		ChainId:       pbBlock.Header.ChainId,
		Alg:           pbBlock.Header.Alg,
		Sign:          byteutils.Bytes2Hex(pbBlock.Header.Sign),
		AccsRoot:      byteutils.Bytes2Hex(pbBlock.Header.AccsRoot),
		TxsRoot:       byteutils.Bytes2Hex(pbBlock.Header.TxsRoot),
		UsageRoot:     byteutils.Bytes2Hex(pbBlock.Header.UsageRoot),
		RecordsRoot:   byteutils.Bytes2Hex(pbBlock.Header.RecordsRoot),
		ConsensusRoot: byteutils.Bytes2Hex(pbBlock.Header.DposRoot),
		Transactions:  rpcPbTxs,
		Height:        pbBlock.Height,
	}, nil
}

func generatePayloadBuf(txData *rpcpb.TransactionData) ([]byte, error) {
	var addRecord *core.AddRecordPayload
	var addCertification *core.AddCertificationPayload
	var revokeCertification *core.RevokeCertificationPayload

	switch txData.Type {
<<<<<<< HEAD
	case core.TxOperationSend:
		return nil, nil
	case core.TxOperationAddRecord:
=======
	case core.TxOpSend:
	case core.TxOpAddRecord:
>>>>>>> 36ae7c8b
		json.Unmarshal([]byte(txData.Payload), &addRecord)
		payload := core.NewAddRecordPayload(addRecord.Hash)
		payloadBuf, err := payload.ToBytes()
		if err != nil {
			return nil, err
		}
		return payloadBuf, nil
<<<<<<< HEAD
	case core.TxOperationVest:
		return nil, nil
	case core.TxOperationWithdrawVesting:
		return nil, nil
	case core.TxOperationVote:
		return nil, nil
=======
	case core.TxOpVest:
	case core.TxOpWithdrawVesting:
>>>>>>> 36ae7c8b
	case core.TxPayloadBinaryType:
		return nil, nil
	case core.TxOpAddCertification:
		json.Unmarshal([]byte(txData.Payload), &addCertification)
		payload := core.NewAddCertificationPayload(addCertification.IssueTime,
			addCertification.ExpirationTime, addCertification.CertificateHash)
		payloadBuf, err := payload.ToBytes()
		if err != nil {
			return nil, err
		}
		return payloadBuf, nil
	case core.TxOpRevokeCertification:
		json.Unmarshal([]byte(txData.Payload), &revokeCertification)
		payload := core.NewRevokeCertificationPayload(revokeCertification.CertificateHash)
		payloadBuf, err := payload.ToBytes()
		if err != nil {
			return nil, err
		}
		return payloadBuf, nil
	}
	return nil, status.Error(codes.InvalidArgument, ErrMsgInvalidDataType)
}

// APIService is blockchain api rpc service.
type APIService struct {
	bm *core.BlockManager
	tm *core.TransactionManager
	ee *core.EventEmitter
}

func newAPIService(bm *core.BlockManager, tm *core.TransactionManager, ee *core.EventEmitter) *APIService {
	return &APIService{
		bm: bm,
		tm: tm,
		ee: ee,
	}
}

// GetMedState return mednet state
func (s *APIService) GetMedState(ctx context.Context, req *rpcpb.NonParamsRequest) (*rpcpb.GetMedStateResponse, error) {
	tailBlock := s.bm.TailBlock()
	lib := s.bm.LIB()

	return &rpcpb.GetMedStateResponse{
		ChainId: tailBlock.ChainID(),
		Tail:    byteutils.Bytes2Hex(tailBlock.Hash()),
		Height:  tailBlock.Height(),
		LIB:     byteutils.Bytes2Hex(lib.Hash()),
	}, nil
}

// GetAccountState handles GetAccountState rpc.
func (s *APIService) GetAccountState(ctx context.Context, req *rpcpb.GetAccountStateRequest) (*rpcpb.GetAccountStateResponse, error) {
	var block *core.Block
	var err error
	switch req.Height {
	case GENESIS:
		block, err = s.bm.BlockByHeight(1)
	case CONFIRMED:
		block = s.bm.LIB()
	case TAIL:
		block = s.bm.TailBlock()
	default:
		height, err := strconv.ParseUint(req.Height, 10, 64)
		if err != nil {
			return nil, status.Error(codes.InvalidArgument, ErrMsgConvertBlockHeightFailed)
		}
		block, err = s.bm.BlockByHeight(height)
	}
	if block == nil || err != nil {
		return nil, status.Error(codes.InvalidArgument, ErrMsgInvalidBlockHeight)
	}
	acc, err := block.State().GetAccount(common.HexToAddress(req.Address))
	if err != nil {
		return &rpcpb.GetAccountStateResponse{
			Address:       req.Address,
			Balance:       util.Uint128Zero().String(),
			CertsIssued:   []string{},
			CertsReceived: []string{},
			Nonce:         0,
			Records:       []string{},
			Vesting:       util.Uint128Zero().String(),
			Voted:         "",
			TxsSend:       []string{},
			TxsGet:        []string{},
		}, nil
	}
	return &rpcpb.GetAccountStateResponse{
		Address:       byteutils.Bytes2Hex(acc.Address()),
		Balance:       acc.Balance().String(),
		CertsIssued:   byteutils.BytesSlice2HexSlice(acc.CertsIssued()),
		CertsReceived: byteutils.BytesSlice2HexSlice(acc.CertsReceived()),
		Nonce:         acc.Nonce(),
		Records:       byteutils.BytesSlice2HexSlice(acc.Records()),
		Vesting:       acc.Vesting().String(),
		Voted:         byteutils.Bytes2Hex(acc.Voted()),
		TxsSend:       byteutils.BytesSlice2HexSlice(acc.TxsSend()),
		TxsGet:        byteutils.BytesSlice2HexSlice(acc.TxsGet()),
	}, nil
}

// GetAccounts return all account in the blockchain
func (s *APIService) GetAccounts(ctx context.Context, req *rpcpb.NonParamsRequest) (*rpcpb.AccountsResponse, error) {
	var rpcAccs []*rpcpb.GetAccountStateResponse

	block := s.bm.TailBlock()

	accs, err := block.State().GetAccounts()
	if err != nil {
		return nil, status.Error(codes.Internal, ErrMsgInternalError)
	}
	for _, acc := range accs {
		rpcAcc, err := coreAcc2rpcAcc(acc)
		if err != nil {
			return nil, status.Error(codes.Internal, ErrMsgConvertAccountFailed)
		}
		rpcAccs = append(rpcAccs, rpcAcc)
	}

	return &rpcpb.AccountsResponse{
		Accounts: rpcAccs,
	}, nil
}

// GetBlock returns block
func (s *APIService) GetBlock(ctx context.Context, req *rpcpb.GetBlockRequest) (*rpcpb.BlockResponse, error) {
	var block *core.Block
	var err error
	switch req.Hash {
	case GENESIS:
		block, err = s.bm.BlockByHeight(1)
	case CONFIRMED:
		block = s.bm.LIB()
	case TAIL:
		block = s.bm.TailBlock()
	default:
		if number, _ := regexp.MatchString("^[0-9]*$", req.Hash); number {
			height, err := strconv.ParseUint(req.Hash, 10, 64)
			if height == 0 || err != nil {
				return nil, status.Error(codes.Internal, ErrMsgBlockNotFound)
			}
			block, err = s.bm.BlockByHeight(height)
			if err != nil {
				return nil, status.Error(codes.Internal, ErrMsgBlockNotFound)
			}
		} else {
			block = s.bm.BlockByHash(byteutils.FromHex(req.Hash))
		}
	}
	if block == nil || err != nil {
		return nil, status.Error(codes.NotFound, ErrMsgBlockNotFound)
	}
	pb, err := block.ToProto()
	if err == nil {
		if pbBlock, ok := pb.(*corepb.Block); ok {
			res, err := corePbBlock2rpcPbBlock(pbBlock)
			if err != nil {
				return nil, status.Error(codes.Internal, ErrMsgConvertBlockResponseFailed)
			}
			return res, nil
		}
	}
	return nil, status.Error(codes.Internal, ErrMsgConvertBlockFailed)
}

// GetBlocks returns blocks
func (s *APIService) GetBlocks(ctx context.Context, req *rpcpb.GetBlocksRequest) (*rpcpb.BlocksResponse, error) {
	var block *core.Block
	var rpcPbBlocks []*rpcpb.BlockResponse
	var err error

	if req.From > req.To {
		return nil, status.Error(codes.Internal, ErrMsgBlockNotFound)
	}

	for i := req.From; i <= req.To; i++ {
		block, err = s.bm.BlockByHeight(i)
		if err != nil {
			return nil, status.Error(codes.Internal, ErrMsgBlockNotFound)
		}

		pb, err := block.ToProto()
		if err != nil {
			return nil, status.Error(codes.Internal, ErrMsgConvertBlockFailed)
		}

		if pbBlock, ok := pb.(*corepb.Block); ok {
			rpcPbBlock, err := corePbBlock2rpcPbBlock(pbBlock)
			if err != nil {
				return nil, status.Error(codes.Internal, ErrMsgConvertBlockFailed)
			}
			rpcPbBlocks = append(rpcPbBlocks, rpcPbBlock)
		} else {
			return nil, status.Error(codes.Internal, ErrMsgConvertBlockFailed)
		}
	}

	return &rpcpb.BlocksResponse{
		Blocks: rpcPbBlocks,
	}, nil
}

// GetTransaction returns transaction
func (s *APIService) GetTransaction(ctx context.Context, req *rpcpb.GetTransactionRequest) (*rpcpb.TransactionResponse, error) {
	if len(req.Hash) != 64 {
		return nil, status.Error(codes.NotFound, ErrMsgTransactionNotFound)
	}
	executed := true

	tailBlock := s.bm.TailBlock()
	if tailBlock == nil {
		return nil, status.Error(codes.NotFound, ErrMsgTransactionNotFound)
	}

	txHash := byteutils.Hex2Bytes(req.Hash)

	pbTx := new(corepb.Transaction)
	pb, err := tailBlock.State().GetTx(txHash)
	if err != nil {
		if err != trie.ErrNotFound {
			return nil, status.Error(codes.Internal, ErrMsgGetTransactionFailed)
		}
		tx := s.tm.Get(txHash)
		if tx == nil {
			return nil, status.Error(codes.NotFound, ErrMsgTransactionNotFound)
		}
		prePbTx, err := tx.ToProto()
		if err != nil {
			return nil, status.Error(codes.Internal, ErrMsgGetTransactionFailed)
		}
		pbTx = prePbTx.(*corepb.Transaction)
		executed = false
	} else {
		err = proto.Unmarshal(pb, pbTx)
		if err != nil {
			return nil, status.Error(codes.Internal, ErrMsgUnmarshalTransactionFailed)
		}
	}

	res, err := corePbTx2rpcPbTx(pbTx, executed)
	if err != nil {
		return nil, status.Error(codes.Internal, ErrMsgConvertTxResponseFailed)
	}
	return res, nil
}

// GetPendingTransactions sends all transactions in the transaction pool
func (s *APIService) GetPendingTransactions(ctx context.Context, req *rpcpb.NonParamsRequest) (*rpcpb.TransactionsResponse, error) {
	var rpcPbTxs []*rpcpb.TransactionResponse

	txs := s.tm.GetAll()
	for _, tx := range txs {
		corePbTx, err := tx.ToProto()
		if err != nil {
			return nil, status.Error(codes.Internal, ErrMsgGetTransactionFailed)
		}
		rpcPbTx, err := corePbTx2rpcPbTx(corePbTx.(*corepb.Transaction), false)
		if err != nil {
			return nil, status.Error(codes.Internal, ErrMsgConvertTxResponseFailed)
		}
		rpcPbTxs = append(rpcPbTxs, rpcPbTx)
	}
	return &rpcpb.TransactionsResponse{
		Transactions: rpcPbTxs,
	}, nil
}

// SendTransaction sends transaction
func (s *APIService) SendTransaction(ctx context.Context, req *rpcpb.SendTransactionRequest) (*rpcpb.SendTransactionResponse, error) {
	value, err := util.NewUint128FromString(req.Value)
	if err != nil {
		return nil, status.Error(codes.InvalidArgument, ErrMsgInvalidTxValue)
	}
	payloadBuf, err := generatePayloadBuf(req.Data)
	if err != nil {
		return nil, status.Error(codes.InvalidArgument, ErrMsgInvalidTxDataPayload)
	}
	tx, err := core.BuildTransaction(
		req.ChainId,
		common.HexToAddress(req.From),
		common.HexToAddress(req.To),
		value,
		req.Nonce,
		req.Timestamp,
		&corepb.Data{
			Type:    req.Data.Type,
			Payload: payloadBuf,
		},
		byteutils.Hex2Bytes(req.Hash),
		req.Alg,
		byteutils.Hex2Bytes(req.Sign),
		byteutils.Hex2Bytes(req.PayerSign))
	if err != nil {
		return nil, status.Error(codes.InvalidArgument, ErrMsgBuildTransactionFail)
	}
	if err = s.tm.Push(tx); err != nil {
		return nil, status.Error(codes.InvalidArgument, ErrMsgInvalidTransaction)
	}
	return &rpcpb.SendTransactionResponse{
		Hash: byteutils.Bytes2Hex(tx.Hash()),
	}, nil
}

// Subscribe to listen event
func (s *APIService) Subscribe(req *rpcpb.SubscribeRequest, stream rpcpb.ApiService_SubscribeServer) error {

	eventSub, err := core.NewEventSubscriber(1024, req.Topics)
	if err != nil {
		return err
	}

	s.ee.Register(eventSub)
	defer s.ee.Deregister(eventSub)

	for {
		select {
		case <-stream.Context().Done():
			return stream.Context().Err()
		case event := <-eventSub.EventChan():
			err := stream.Send(&rpcpb.SubscribeResponse{
				Topic: event.Topic,
				Data:  event.Data,
			})
			// TODO : Send timeout
			if err != nil {
				return err
			}
		}
	}
}<|MERGE_RESOLUTION|>--- conflicted
+++ resolved
@@ -105,14 +105,9 @@
 	var revokeCertification *core.RevokeCertificationPayload
 
 	switch txData.Type {
-<<<<<<< HEAD
-	case core.TxOperationSend:
+	case core.TxOpSend:
 		return nil, nil
-	case core.TxOperationAddRecord:
-=======
-	case core.TxOpSend:
 	case core.TxOpAddRecord:
->>>>>>> 36ae7c8b
 		json.Unmarshal([]byte(txData.Payload), &addRecord)
 		payload := core.NewAddRecordPayload(addRecord.Hash)
 		payloadBuf, err := payload.ToBytes()
@@ -120,17 +115,10 @@
 			return nil, err
 		}
 		return payloadBuf, nil
-<<<<<<< HEAD
-	case core.TxOperationVest:
+	case core.TxOpVest:
 		return nil, nil
-	case core.TxOperationWithdrawVesting:
+	case core.TxOpWithdrawVesting:
 		return nil, nil
-	case core.TxOperationVote:
-		return nil, nil
-=======
-	case core.TxOpVest:
-	case core.TxOpWithdrawVesting:
->>>>>>> 36ae7c8b
 	case core.TxPayloadBinaryType:
 		return nil, nil
 	case core.TxOpAddCertification:
